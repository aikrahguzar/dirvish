--- conflicted
+++ resolved
@@ -124,27 +124,6 @@
             (switch-to-buffer (get-buffer-create "*scratch*")))))
     (make-frame '((name . "dirvish-emacs")))
     (dirvish path)))
-<<<<<<< HEAD
-
-(defun dirvish-paste (&optional mode)
-  "Paste marked files/directory to current directory according to MODE.
-
-MODE can be `'copy', `'move', `symlink', or `relalink'."
-  (interactive)
-  (let* ((regexp (dired-marker-regexp))
-         (yanked-files ())
-         (mode (or mode 'copy))
-         case-fold-search)
-    (cl-dolist (buf (seq-filter #'buffer-live-p dirvish-parent-buffers))
-      (with-current-buffer buf
-        (when (save-excursion (goto-char (point-min))
-                              (re-search-forward regexp nil t))
-          (setq yanked-files
-                (append yanked-files (dired-map-over-marks (dired-get-filename) nil))))))
-    (unless yanked-files (user-error "No files marked for pasting"))
-    (dirvish--paste yanked-files mode)))
-=======
->>>>>>> e279548c
 
 (defun dirvish-yank (&optional arg)
   "Paste marked files/directory to current directory.
